[project]
name = "app"
version = "0.1.0"
description = ""
authors = [
    { name = "Askar Akhmetkhanov", email = "a.akhmetkhanov@innopolis.university" },
    { name = "Arseny Savchenko", email = "a.savchenko@innopolis.university" },
    { name = "Aleksei Kureikin", email = "a.kureikin@innopolis.university" },
    { name = "Said Nurullin", email = "s.nurullin@innopolis.university" },
    { name = "Mikhail Stepanov", email = "m.stepanov@innopolis.university" },
]
package-mode = false

[tool.poetry.dependencies]
python = "^3.11"
pytest = "^8.3.5"
bandit = "^1.8.3"
pytest-cov = "^6.1.1"
bcrypt = "^4.3.0"
flake8 = "^7.2.0"
flask = "^3.1.0"
requests = "^2.32.3"
<<<<<<< HEAD
streamlit = "^1.45.0"
=======
radon = "^6.0.1"
interrogate = "^1.7.0"
>>>>>>> 1ee8806d

[build-system]
requires = ["poetry-core"]
build-backend = "poetry.core.masonry.api"<|MERGE_RESOLUTION|>--- conflicted
+++ resolved
@@ -20,12 +20,8 @@
 flake8 = "^7.2.0"
 flask = "^3.1.0"
 requests = "^2.32.3"
-<<<<<<< HEAD
-streamlit = "^1.45.0"
-=======
 radon = "^6.0.1"
 interrogate = "^1.7.0"
->>>>>>> 1ee8806d
 
 [build-system]
 requires = ["poetry-core"]
