import json
import os
import requests
from flask import Flask, request, jsonify
from app.db import DatabaseManager


api = Flask(__name__)
db_manager = DatabaseManager()


@api.route("/sign_in", methods=["POST"])
def sign_in():
    try:
        data = request.json
        username = data.get("username")
        password = data.get("password")

        result = db_manager.verify_user(username=username, password=password)

        if result is None or result == DatabaseManager.UNKNOWN_ERROR:
            return jsonify({"error": DatabaseManager.UNKNOWN_ERROR}), 500

        if (
            result == DatabaseManager.INVALID_PASSWORD
            or result == DatabaseManager.USER_NOT_FOUND
        ):
            return jsonify({"error": result}), 404

        (_, token) = result
        return jsonify({"token": token}), 200
    except Exception as e:
        return jsonify({"error": str(e)}), 500


@api.route("/sign_up", methods=["POST"])
def sign_up():
    try:
        data = request.json
        email = data.get("email")
        username = data.get("username")
        password = data.get("password")

        result = db_manager.create_user(
            username=username, password=password, email=email
        )

        if result is None or result == DatabaseManager.UNKNOWN_ERROR:
            return jsonify({"error": DatabaseManager.UNKNOWN_ERROR}), 500

        if result == DatabaseManager.USER_ALREADY_EXISTS:
            return jsonify({"error": result}), 400

        (_, token) = result
        return jsonify({"token": token}), 200
    except Exception as e:
        return jsonify({"error": str(e)}), 500


@api.route("/notes", methods=["GET"])
def get_notes():
    try:
        token = request.headers.get("Authorization")
        token = token.replace("Bearer", "").strip()
        search_query = request.args.get("query", "")

        result = db_manager.get_all_notes(
            user_token=token,
            search_query=search_query,
        )

        if result is None or result == DatabaseManager.UNKNOWN_ERROR:
            return jsonify({"error": DatabaseManager.UNKNOWN_ERROR}), 500

        if (
            result == DatabaseManager.TOKEN_EXPIRED
            or result == DatabaseManager.INVALID_TOKEN
        ):
            return jsonify({"error": result}), 401

        return jsonify([x.to_dict() for x in result]), 200
    except Exception as e:
        return jsonify({"error": str(e)}), 500


@api.route("/notes/<int:id>", methods=["GET"])
def get_note_by_id(id):
    try:
        token = request.headers.get("Authorization")
        token = token.replace("Bearer", "").strip()

        result = db_manager.get_note(note_id=id, user_token=token)

        if result is None or result == DatabaseManager.UNKNOWN_ERROR:
            return jsonify({"error": DatabaseManager.UNKNOWN_ERROR}), 500

        if (
            result == DatabaseManager.TOKEN_EXPIRED
            or result == DatabaseManager.INVALID_TOKEN
        ):
            return jsonify({"error": result}), 401

        if result == DatabaseManager.NOTE_NOT_FOUND:
            return jsonify({"error": result}), 404

        return json.dumps(result.to_dict()), 200
    except Exception as e:
        return jsonify({"error": str(e)}), 500


@api.route("/notes", methods=["POST"])
def create_note():
    try:
        token = request.headers.get("Authorization")
        token = token.replace("Bearer", "").strip()

        data = request.json
        title = data.get("title")
        content = data.get("content")

        result = db_manager.create_note(
            user_token=token,
            title=title,
            content=content,
        )

        if result is None or result == DatabaseManager.UNKNOWN_ERROR:
            return jsonify({"error": DatabaseManager.UNKNOWN_ERROR}), 500

        if (
            result == DatabaseManager.TOKEN_EXPIRED
            or result == DatabaseManager.INVALID_TOKEN
        ):
            return jsonify({"error": result}), 401

        return jsonify({"note_id": result}), 201
    except Exception as e:
        return jsonify({"error": str(e)}), 500


@api.route("/notes/<int:id>", methods=["PATCH"])
def update_note(id):
    try:
        token = request.headers.get("Authorization")
        token = token.replace("Bearer", "").strip()

        data = request.json
        title = data.get("title")
        content = data.get("content")

        result = db_manager.update_note(
            note_id=id, user_token=token, title=title, content=content
        )

        if result is None or result == DatabaseManager.UNKNOWN_ERROR:
            return jsonify({"error": DatabaseManager.UNKNOWN_ERROR}), 500

        if (
            result == DatabaseManager.TOKEN_EXPIRED
            or result == DatabaseManager.INVALID_TOKEN
        ):
            return jsonify({"error": result}), 401

        if result == DatabaseManager.NOTE_NOT_FOUND:
            return jsonify({"error": result}), 404

        return jsonify({"message": DatabaseManager.OK}), 200
    except Exception as e:
        return jsonify({"error": str(e)}), 500


@api.route("/notes/<int:id>", methods=["DELETE"])
def delete_note(id):
    try:
        token = request.headers.get("Authorization")
        token = token.replace("Bearer", "").strip()

        result = db_manager.delete_note(note_id=id, user_token=token)

        if result is None or result == DatabaseManager.UNKNOWN_ERROR:
            return jsonify({"error": DatabaseManager.UNKNOWN_ERROR}), 500

        if (
            result == DatabaseManager.TOKEN_EXPIRED
            or result == DatabaseManager.INVALID_TOKEN
        ):
            return jsonify({"error": result}), 401

        if result == DatabaseManager.NOTE_NOT_FOUND:
            return jsonify({"error": result}), 404

        return jsonify({"message": DatabaseManager.OK}), 200
    except Exception as e:
        return jsonify({"error": str(e)}), 500


@api.route("/translate", methods=["POST"])
def translate():
    """
    Translates given text from English to Russian using Deep Translate API.

    Request Body:
    {
        "query": "Text to translate"
    }

    Response Format:
    {
        "translation": "Translated Text"
    }
    """

    token = request.headers.get("Authorization").replace("Bearer", "").strip()
    result = db_manager.get_user_id_from_token(token)

    if (
        result == DatabaseManager.TOKEN_EXPIRED
        or result == DatabaseManager.INVALID_TOKEN
    ):
        return jsonify({"error": result}), 401

    try:
        data = request.json
        query = data.get("query")

        if not query:
            return jsonify({"error": "No text to translate"}), 400

        query = query.strip()

        headers = {
            "Content-Type": "application/json",
            "X-RapidAPI-Host": "deep-translate1.p.rapidapi.com",
            "X-RapidAPI-Key": os.getenv("DEEP_TRANSLATE_API_KEY"),
        }

<<<<<<< HEAD
        payload = {"q": query, "source": "en", "target": "ru"}
=======
        payload = {
            "q": query,
            "source": "ru",
            "target": "en"
        }
>>>>>>> 2c4786d6

        response = requests.post(
            "https://deep-translate1.p.rapidapi.com/language/translate/v2",
            headers=headers,
            json=payload,
        )

        if response.status_code != 200:
            error_message = f"Translation API Error ({response.status_code})"
            return jsonify({"error": error_message}), 500

        translated_data = response.json()
        translated_text = translated_data["data"]
        translated_text = translated_text["translations"]
        translated_text = translated_text["translatedText"][0]

        return jsonify({"translation": translated_text}), 200

    except Exception as e:
        return jsonify({"error": str(e)}), 500<|MERGE_RESOLUTION|>--- conflicted
+++ resolved
@@ -234,15 +234,11 @@
             "X-RapidAPI-Key": os.getenv("DEEP_TRANSLATE_API_KEY"),
         }
 
-<<<<<<< HEAD
-        payload = {"q": query, "source": "en", "target": "ru"}
-=======
         payload = {
             "q": query,
             "source": "ru",
             "target": "en"
         }
->>>>>>> 2c4786d6
 
         response = requests.post(
             "https://deep-translate1.p.rapidapi.com/language/translate/v2",
