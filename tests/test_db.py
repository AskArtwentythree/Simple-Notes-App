from app.db import DatabaseManager
from app.date_utils import current_timestamp_millis, next_day_timestamp_millis
import sqlite3
from unittest.mock import patch
from app.entity.note import Note
import uuid


def test_create_user(db):
    """Test creating a new user."""
    (user_id, _) = db.create_user("newuser", "secure_password", "new@example.com")
    user = db.get_user_by_id(user_id)
    assert user["username"] == "newuser"
    assert user["email"] == "new@example.com"


def test_create_user_duplicate_username(db):
    """Test creating a user with a duplicate username."""
    db.create_user("duplicateuser", "password123", "unique@example.com")
    user_data = db.create_user(
        "duplicateuser", "anotherpassword", "another@example.com")
    assert user_data is DatabaseManager.USER_ALREADY_EXISTS


def test_create_user_duplicate_email(db):
    """Test creating a user with a duplicate email."""
    db.create_user("uniqueuser", "password123", "duplicate@example.com")
    user_data = db.create_user(
        "anotheruser", "anotherpassword", "duplicate@example.com")
    assert user_data is DatabaseManager.USER_ALREADY_EXISTS


def test_verify_user(db, test_user_id):
    """Test verifying an existing user."""
    (user_id, _) = db.verify_user("testuser", "password123")
    assert user_id == test_user_id


def test_verify_user_invalid_credentials(db):
    """Test verifying a user with invalid credentials."""
    user_data = db.verify_user("testuser", "wrong_password")
    assert user_data is DatabaseManager.INVALID_PASSWORD


def test_verify_user_user_not_found(db):
    """Test verifying a user that does not exist"""
    user_data = db.verify_user("nonexistentuser", "password")
    assert user_data is DatabaseManager.USER_NOT_FOUND


<<<<<<< HEAD
def test_create_note(db, test_user_id):
    """Test creating a new note."""
    note_id = db._create_note(test_user_id, "Test Note", "This is a test note.")
    assert note_id is not None
    note = db._get_note(note_id, test_user_id)
    assert note.title == "Test Note"
    assert note.content == "This is a test note."
=======
def test_database_connection(db):
    """Test the database connection."""
    assert db.conn is not None
    assert db.cursor is not None


def test_close_connection(db):
    """Test closing the database connection."""
    db.close()
    assert db.conn is None
    assert db.cursor is None


def test_database_creation(db):
    """Test if the database tables are created."""
    db.cursor.execute(
        "SELECT name FROM sqlite_master WHERE type='table' AND name='Users'")
    assert db.cursor.fetchone() is not None

    db.cursor.execute(
        "SELECT name FROM sqlite_master WHERE type='table' AND name='Tokens'")
    assert db.cursor.fetchone() is not None

    db.cursor.execute(
        "SELECT name FROM sqlite_master WHERE type='table' AND name='Notes'")
    assert db.cursor.fetchone() is not None


def test_get_user_by_id(db):
    """Test getting a user by ID."""
    (user_id, _) = db.create_user(
        "testuser2", "password123", "test2@example.com")
    user = db.get_user_by_id(user_id)
    assert user is not None
    assert user['username'] == "testuser2"
    assert user['email'] == "test2@example.com"


def test_get_user_by_id_not_found(db):
    """Test getting a user by ID when the user does not exist."""
    user = db.get_user_by_id(999)
    assert user is None


def test_get_user_id_from_token(db, test_user_id):
    """Test getting a user ID from a valid token."""
    db.cursor.execute("SELECT value FROM Tokens WHERE user_id = ?",
                      (test_user_id,))
    token_data = db.cursor.fetchone()
    token = token_data['value']
    user_id = db.get_user_id_from_token(token)
    assert user_id == test_user_id


def test_get_user_id_from_token_invalid_token(db):
    """Test getting a user ID from an invalid token."""
    user_id = db.get_user_id_from_token("invalid_token")
    assert user_id is DatabaseManager.INVALID_TOKEN


def test_get_user_id_from_token_expired_token(db, test_user_id):
    """Test getting a user ID from an expired token."""
    token_value = "expired_token"
    expiration = current_timestamp_millis() - 1000

    db.cursor.execute(
        """INSERT OR REPLACE INTO Tokens (user_id, value, expiration)
        VALUES (?, ?, ?)""",
        (test_user_id, token_value, expiration)
    )
    db.conn.commit()

    user_id = db.get_user_id_from_token(token_value)
    assert user_id is DatabaseManager.TOKEN_EXPIRED


def test_get_user_by_id_error(db):
    """Test the get_user_by_id method handles errors correctly"""
    with patch.object(db, 'cursor', create=True) as mock_cursor:
        mock_cursor.execute.side_effect = sqlite3.Error("Simulated error")
        result = db.get_user_by_id(1)
    assert result == DatabaseManager.USER_NOT_FOUND


def _refresh_token(db, test_user_id):
    """Helper function to refresh the user token."""
    token_value = str(uuid.uuid4())
    expiration = next_day_timestamp_millis()

    db.cursor.execute(
        """INSERT OR REPLACE INTO Tokens (user_id, value, expiration)
        VALUES (?, ?, ?)""",
        (test_user_id, token_value, expiration)
    )
    db.conn.commit()
    return token_value


def test_create_note_success(db, test_user_id):
    """Test creating a note using a valid token."""
    token = _refresh_token(db, test_user_id)

    note_id = db.create_note(token, "My Note", "Note content")
    assert isinstance(note_id, int)


def test_create_note_invalid_token(db):
    """Test creating a note using an invalid token."""
    note_id = db.create_note("invalid_token", "My Note", "Note content")
    assert note_id is DatabaseManager.INVALID_TOKEN


def test_create_note_expired_token(db, test_user_id):
    """Test creating a note using an expired token."""
    token_value = "expired_token"
    expiration = current_timestamp_millis() - 1000

    db.cursor.execute(
        """INSERT OR REPLACE INTO Tokens (user_id, value, expiration)
        VALUES (?, ?, ?)""",
        (test_user_id, token_value, expiration)
    )
    db.conn.commit()
    note_id = db.create_note(token_value, "My Note", "Note content")
    assert note_id is DatabaseManager.TOKEN_EXPIRED


def test_get_note_success(db, test_user_id):
    """Test getting a note using a valid token."""
    token = _refresh_token(db, test_user_id)

    note_id = db._create_note(
        test_user_id, "Test Note", "This is a test note.")
    note = db.get_note(note_id, token)
    assert isinstance(note, Note)
    assert note.note_id == note_id
>>>>>>> 4a44b327


def test_get_note_invalid_token(db, test_user_id):
    """Test getting a note using an invalid token."""
    note_id = 1
    note = db.get_note(note_id, "invalid_token")
    assert note is DatabaseManager.INVALID_TOKEN


def test_get_note_expired_token(db, test_user_id):
    """Test getting a note using an expired token."""
    token_value = "expired_token"
    expiration = current_timestamp_millis() - 1000

<<<<<<< HEAD
def test_update_note(db, test_user_id):
    """Test updating an existing note."""
    note_id = db._create_note(test_user_id, "Original Title", "Original Content")
    updated = db._update_note(note_id, test_user_id, "Updated Title", "Updated Content")
    assert updated == "ok"
=======
    db.cursor.execute(
        """INSERT OR REPLACE INTO Tokens (user_id, value, expiration)
        VALUES (?, ?, ?)""",
        (test_user_id, token_value, expiration)
    )
    db.conn.commit()
    note_id = 1
    note = db.get_note(note_id, token_value)
    assert note is DatabaseManager.TOKEN_EXPIRED


def test_get_note_note_not_found(db, test_user_id):
    """Test getting a note that doesn't exist."""
    token = _refresh_token(db, test_user_id)
    note = db.get_note(999, token)
    assert note is DatabaseManager.NOTE_NOT_FOUND


def test_update_note_success(db, test_user_id):
    """Test updating a note using a valid token."""
    token = _refresh_token(db, test_user_id)
    note_id = db._create_note(test_user_id, "Original Title",
                              "Original Content")
    status = db.update_note(note_id, token,
                            "Updated Title", "Updated Content")
    assert status == DatabaseManager.OK
>>>>>>> 4a44b327
    note = db._get_note(note_id, test_user_id)
    assert note.title == "Updated Title"
    assert note.content == "Updated Content"


def test_update_note_invalid_token(db):
    """Test updating a note using an invalid token."""
    note_id = 1
    status = db.update_note(note_id, "invalid_token",
                            "Updated Title", "Updated Content")
    assert status is DatabaseManager.INVALID_TOKEN


def test_update_note_expired_token(db, test_user_id):
    """Test updating a note using an expired token."""
    token_value = "expired_token"
    expiration = current_timestamp_millis() - 1000

    db.cursor.execute(
        """INSERT OR REPLACE INTO Tokens (user_id, value, expiration)
        VALUES (?, ?, ?)""",
        (test_user_id, token_value, expiration)
    )
    db.conn.commit()
    note_id = 1
    status = db.update_note(note_id, token_value,
                            "Updated Title", "Updated Content")
    assert status is DatabaseManager.TOKEN_EXPIRED


def test_update_note_not_found(db, test_user_id):
    """Test updating a note that doesn't exist for the user."""
    updated = db._update_note(999, test_user_id, "Updated Title", "Updated Content")
    assert updated == DatabaseManager.NOTE_NOT_FOUND


def test_delete_note_success(db, test_user_id):
    """Test deleting a note using a valid token."""
    token = _refresh_token(db, test_user_id)

    note_id = db._create_note(test_user_id, "To Delete", "Delete Me")
    status = db.delete_note(note_id, token)
    assert status == DatabaseManager.OK
    note = db._get_note(note_id, test_user_id)
    assert note == DatabaseManager.NOTE_NOT_FOUND


def test_delete_nonexistent_note(db, test_user_id):
    """Test deleting a note that doesn't exist."""
    deleted = db._delete_note(999, test_user_id)
    assert deleted == DatabaseManager.NOTE_NOT_FOUND


<<<<<<< HEAD
def test_get_user_by_id(db):
    """Test getting a user by ID."""
    (user_id, _) = db.create_user("testuser2", "password123", "test2@example.com")
    user = db.get_user_by_id(user_id)
    assert user is not None
    assert user["username"] == "testuser2"
    assert user["email"] == "test2@example.com"


def test_create_user_duplicate_username(db):
    """Test creating a user with a duplicate username."""
    db.create_user("duplicateuser", "password123", "unique@example.com")
    user_data = db.create_user(
        "duplicateuser", "anotherpassword", "another@example.com"
    )
    assert user_data is DatabaseManager.USER_ALREADY_EXISTS
=======
def test_delete_note_invalid_token(db):
    """Test deleting a note using an invalid token."""
    note_id = 1
    status = db.delete_note(note_id, "invalid_token")
    assert status is DatabaseManager.INVALID_TOKEN


def test_delete_note_expired_token(db, test_user_id):
    """Test deleting a note using an expired token."""
    token_value = "expired_token"
    expiration = current_timestamp_millis() - 1000

    db.cursor.execute(
        """INSERT OR REPLACE INTO Tokens (user_id, value, expiration)
        VALUES (?, ?, ?)""",
        (test_user_id, token_value, expiration)
    )
    db.conn.commit()
    note_id = 1
    status = db.delete_note(note_id, token_value)
    assert status is DatabaseManager.TOKEN_EXPIRED


def test_get_note_error(db, test_user_id):
    """Test the _get_note method handles errors correctly"""
    with patch.object(db, 'cursor', create=True) as mock_cursor:
        mock_cursor.execute.side_effect = sqlite3.Error("Simulated error")
        result = db._get_note(1, test_user_id)
    assert result == DatabaseManager.UNKNOWN_ERROR


def test_get_all_notes_success(db, test_user_id):
    """Test getting all notes using a valid token."""
    token = _refresh_token(db, test_user_id)
    db._create_note(test_user_id, "Note 1", "Content 1")
    db._create_note(test_user_id, "Note 2", "Content 2")

    notes = db.get_all_notes(token)
    assert isinstance(notes, list)
    assert len(notes) >= 2
    assert all(isinstance(note, Note) for note in notes)


def test_get_all_notes_invalid_token(db):
    """Test getting all notes using an invalid token."""
    notes = db.get_all_notes("invalid_token")
    assert notes is DatabaseManager.INVALID_TOKEN


def test_get_all_notes_expired_token(db, test_user_id):
    """Test getting all notes using an expired token."""
    token_value = "expired_token"
    expiration = current_timestamp_millis() - 1000

    db.cursor.execute(
        """INSERT OR REPLACE INTO Tokens (user_id, value, expiration)
        VALUES (?, ?, ?)""",
        (test_user_id, token_value, expiration)
    )
    db.conn.commit()
    notes = db.get_all_notes(token_value)
    assert notes is DatabaseManager.TOKEN_EXPIRED


def test_get_all_notes_error(db, test_user_id):
    """Test the _get_all_notes method handles errors correctly"""
    with patch.object(db, 'cursor', create=True) as mock_cursor:
        mock_cursor.execute.side_effect = sqlite3.Error("Simulated error")
        result = db._get_all_notes(test_user_id)
    assert result == []


def test_get_all_notes_search_query(db, test_user_id):
    """Test getting all notes for a user with a search query."""
    db._create_note(test_user_id, "Qwerty 1", "Content 1")
    db._create_note(test_user_id, "Qwerty 2", "Content 2")
    db._create_note(test_user_id, "Zxcvb 1", "Content 3")

    notes = db._get_all_notes(test_user_id, search_query="Qwerty")
    assert len(notes) == 2
    assert all(isinstance(note, Note) for note in notes)

    notes = db._get_all_notes(test_user_id, search_query="Zxcvb")
    assert len(notes) == 1
    assert notes[0].title == "Zxcvb 1"


def test_get_all_notes_search_query_empty_result(db, test_user_id):
    """Test getting all notes with a search query that returns no results."""
    db._create_note(test_user_id, "Note 1", "Content 1")
    db._create_note(test_user_id, "Note 2", "Content 2")

    notes = db._get_all_notes(test_user_id, search_query="NonExistent")
    assert len(notes) == 0


def test_get_all_notes_search_query_blank(db, test_user_id):
    """Test getting all notes when the search query is blank/empty."""
    db._create_note(test_user_id, "Note 1", "Content 1")
    db._create_note(test_user_id, "Note 2", "Content 2")

    notes = db._get_all_notes(test_user_id, search_query="   ")
    assert len(notes) >= 2


def test_get_all_notes_search_query_valid_token(db, test_user_id):
    """Test getting all notes with a search query and a valid token."""
    token = _refresh_token(db, test_user_id)
    db._create_note(test_user_id, "Wasd 1", "Content 1")
    db._create_note(test_user_id, "Wasd 2", "Content 2")
    db._create_note(test_user_id, "Iop 1", "Content 3")

    notes = db.get_all_notes(token, search_query="Wasd")
    assert len(notes) == 2
    assert all(isinstance(note, Note) for note in notes)

    notes = db.get_all_notes(token, search_query="Iop")
    assert len(notes) == 1
    assert notes[0].title == "Iop 1"
>>>>>>> 4a44b327
<|MERGE_RESOLUTION|>--- conflicted
+++ resolved
@@ -48,7 +48,6 @@
     assert user_data is DatabaseManager.USER_NOT_FOUND
 
 
-<<<<<<< HEAD
 def test_create_note(db, test_user_id):
     """Test creating a new note."""
     note_id = db._create_note(test_user_id, "Test Note", "This is a test note.")
@@ -56,11 +55,6 @@
     note = db._get_note(note_id, test_user_id)
     assert note.title == "Test Note"
     assert note.content == "This is a test note."
-=======
-def test_database_connection(db):
-    """Test the database connection."""
-    assert db.conn is not None
-    assert db.cursor is not None
 
 
 def test_close_connection(db):
@@ -70,207 +64,18 @@
     assert db.cursor is None
 
 
-def test_database_creation(db):
-    """Test if the database tables are created."""
-    db.cursor.execute(
-        "SELECT name FROM sqlite_master WHERE type='table' AND name='Users'")
-    assert db.cursor.fetchone() is not None
-
-    db.cursor.execute(
-        "SELECT name FROM sqlite_master WHERE type='table' AND name='Tokens'")
-    assert db.cursor.fetchone() is not None
-
-    db.cursor.execute(
-        "SELECT name FROM sqlite_master WHERE type='table' AND name='Notes'")
-    assert db.cursor.fetchone() is not None
-
-
-def test_get_user_by_id(db):
-    """Test getting a user by ID."""
-    (user_id, _) = db.create_user(
-        "testuser2", "password123", "test2@example.com")
-    user = db.get_user_by_id(user_id)
-    assert user is not None
-    assert user['username'] == "testuser2"
-    assert user['email'] == "test2@example.com"
-
-
-def test_get_user_by_id_not_found(db):
-    """Test getting a user by ID when the user does not exist."""
-    user = db.get_user_by_id(999)
-    assert user is None
-
-
-def test_get_user_id_from_token(db, test_user_id):
-    """Test getting a user ID from a valid token."""
-    db.cursor.execute("SELECT value FROM Tokens WHERE user_id = ?",
-                      (test_user_id,))
-    token_data = db.cursor.fetchone()
-    token = token_data['value']
-    user_id = db.get_user_id_from_token(token)
-    assert user_id == test_user_id
-
-
-def test_get_user_id_from_token_invalid_token(db):
-    """Test getting a user ID from an invalid token."""
-    user_id = db.get_user_id_from_token("invalid_token")
-    assert user_id is DatabaseManager.INVALID_TOKEN
-
-
-def test_get_user_id_from_token_expired_token(db, test_user_id):
-    """Test getting a user ID from an expired token."""
-    token_value = "expired_token"
-    expiration = current_timestamp_millis() - 1000
-
-    db.cursor.execute(
-        """INSERT OR REPLACE INTO Tokens (user_id, value, expiration)
-        VALUES (?, ?, ?)""",
-        (test_user_id, token_value, expiration)
-    )
-    db.conn.commit()
-
-    user_id = db.get_user_id_from_token(token_value)
-    assert user_id is DatabaseManager.TOKEN_EXPIRED
-
-
-def test_get_user_by_id_error(db):
-    """Test the get_user_by_id method handles errors correctly"""
-    with patch.object(db, 'cursor', create=True) as mock_cursor:
-        mock_cursor.execute.side_effect = sqlite3.Error("Simulated error")
-        result = db.get_user_by_id(1)
-    assert result == DatabaseManager.USER_NOT_FOUND
-
-
-def _refresh_token(db, test_user_id):
-    """Helper function to refresh the user token."""
-    token_value = str(uuid.uuid4())
-    expiration = next_day_timestamp_millis()
-
-    db.cursor.execute(
-        """INSERT OR REPLACE INTO Tokens (user_id, value, expiration)
-        VALUES (?, ?, ?)""",
-        (test_user_id, token_value, expiration)
-    )
-    db.conn.commit()
-    return token_value
-
-
-def test_create_note_success(db, test_user_id):
-    """Test creating a note using a valid token."""
-    token = _refresh_token(db, test_user_id)
-
-    note_id = db.create_note(token, "My Note", "Note content")
-    assert isinstance(note_id, int)
-
-
-def test_create_note_invalid_token(db):
-    """Test creating a note using an invalid token."""
-    note_id = db.create_note("invalid_token", "My Note", "Note content")
-    assert note_id is DatabaseManager.INVALID_TOKEN
-
-
-def test_create_note_expired_token(db, test_user_id):
-    """Test creating a note using an expired token."""
-    token_value = "expired_token"
-    expiration = current_timestamp_millis() - 1000
-
-    db.cursor.execute(
-        """INSERT OR REPLACE INTO Tokens (user_id, value, expiration)
-        VALUES (?, ?, ?)""",
-        (test_user_id, token_value, expiration)
-    )
-    db.conn.commit()
-    note_id = db.create_note(token_value, "My Note", "Note content")
-    assert note_id is DatabaseManager.TOKEN_EXPIRED
-
-
-def test_get_note_success(db, test_user_id):
-    """Test getting a note using a valid token."""
-    token = _refresh_token(db, test_user_id)
-
-    note_id = db._create_note(
-        test_user_id, "Test Note", "This is a test note.")
-    note = db.get_note(note_id, token)
-    assert isinstance(note, Note)
-    assert note.note_id == note_id
->>>>>>> 4a44b327
-
-
-def test_get_note_invalid_token(db, test_user_id):
-    """Test getting a note using an invalid token."""
-    note_id = 1
-    note = db.get_note(note_id, "invalid_token")
-    assert note is DatabaseManager.INVALID_TOKEN
-
-
-def test_get_note_expired_token(db, test_user_id):
-    """Test getting a note using an expired token."""
-    token_value = "expired_token"
-    expiration = current_timestamp_millis() - 1000
-
-<<<<<<< HEAD
 def test_update_note(db, test_user_id):
     """Test updating an existing note."""
     note_id = db._create_note(test_user_id, "Original Title", "Original Content")
     updated = db._update_note(note_id, test_user_id, "Updated Title", "Updated Content")
     assert updated == "ok"
-=======
-    db.cursor.execute(
-        """INSERT OR REPLACE INTO Tokens (user_id, value, expiration)
-        VALUES (?, ?, ?)""",
-        (test_user_id, token_value, expiration)
-    )
-    db.conn.commit()
-    note_id = 1
-    note = db.get_note(note_id, token_value)
-    assert note is DatabaseManager.TOKEN_EXPIRED
-
-
-def test_get_note_note_not_found(db, test_user_id):
-    """Test getting a note that doesn't exist."""
-    token = _refresh_token(db, test_user_id)
-    note = db.get_note(999, token)
-    assert note is DatabaseManager.NOTE_NOT_FOUND
-
-
-def test_update_note_success(db, test_user_id):
-    """Test updating a note using a valid token."""
-    token = _refresh_token(db, test_user_id)
-    note_id = db._create_note(test_user_id, "Original Title",
-                              "Original Content")
-    status = db.update_note(note_id, token,
-                            "Updated Title", "Updated Content")
-    assert status == DatabaseManager.OK
->>>>>>> 4a44b327
     note = db._get_note(note_id, test_user_id)
     assert note.title == "Updated Title"
     assert note.content == "Updated Content"
 
-
-def test_update_note_invalid_token(db):
-    """Test updating a note using an invalid token."""
-    note_id = 1
-    status = db.update_note(note_id, "invalid_token",
-                            "Updated Title", "Updated Content")
-    assert status is DatabaseManager.INVALID_TOKEN
-
-
-def test_update_note_expired_token(db, test_user_id):
-    """Test updating a note using an expired token."""
-    token_value = "expired_token"
-    expiration = current_timestamp_millis() - 1000
-
     db.cursor.execute(
-        """INSERT OR REPLACE INTO Tokens (user_id, value, expiration)
-        VALUES (?, ?, ?)""",
-        (test_user_id, token_value, expiration)
-    )
-    db.conn.commit()
-    note_id = 1
-    status = db.update_note(note_id, token_value,
-                            "Updated Title", "Updated Content")
-    assert status is DatabaseManager.TOKEN_EXPIRED
-
+        "SELECT name FROM sqlite_master WHERE type='table' AND name='Tokens'")
+    assert db.cursor.fetchone() is not None
 
 def test_update_note_not_found(db, test_user_id):
     """Test updating a note that doesn't exist for the user."""
@@ -278,13 +83,11 @@
     assert updated == DatabaseManager.NOTE_NOT_FOUND
 
 
-def test_delete_note_success(db, test_user_id):
-    """Test deleting a note using a valid token."""
-    token = _refresh_token(db, test_user_id)
-
+def test_delete_note(db, test_user_id):
+    """Test deleting a note."""
     note_id = db._create_note(test_user_id, "To Delete", "Delete Me")
-    status = db.delete_note(note_id, token)
-    assert status == DatabaseManager.OK
+    deleted = db._delete_note(note_id, test_user_id)
+    assert deleted == DatabaseManager.OK
     note = db._get_note(note_id, test_user_id)
     assert note == DatabaseManager.NOTE_NOT_FOUND
 
@@ -295,7 +98,6 @@
     assert deleted == DatabaseManager.NOTE_NOT_FOUND
 
 
-<<<<<<< HEAD
 def test_get_user_by_id(db):
     """Test getting a user by ID."""
     (user_id, _) = db.create_user("testuser2", "password123", "test2@example.com")
@@ -311,125 +113,4 @@
     user_data = db.create_user(
         "duplicateuser", "anotherpassword", "another@example.com"
     )
-    assert user_data is DatabaseManager.USER_ALREADY_EXISTS
-=======
-def test_delete_note_invalid_token(db):
-    """Test deleting a note using an invalid token."""
-    note_id = 1
-    status = db.delete_note(note_id, "invalid_token")
-    assert status is DatabaseManager.INVALID_TOKEN
-
-
-def test_delete_note_expired_token(db, test_user_id):
-    """Test deleting a note using an expired token."""
-    token_value = "expired_token"
-    expiration = current_timestamp_millis() - 1000
-
-    db.cursor.execute(
-        """INSERT OR REPLACE INTO Tokens (user_id, value, expiration)
-        VALUES (?, ?, ?)""",
-        (test_user_id, token_value, expiration)
-    )
-    db.conn.commit()
-    note_id = 1
-    status = db.delete_note(note_id, token_value)
-    assert status is DatabaseManager.TOKEN_EXPIRED
-
-
-def test_get_note_error(db, test_user_id):
-    """Test the _get_note method handles errors correctly"""
-    with patch.object(db, 'cursor', create=True) as mock_cursor:
-        mock_cursor.execute.side_effect = sqlite3.Error("Simulated error")
-        result = db._get_note(1, test_user_id)
-    assert result == DatabaseManager.UNKNOWN_ERROR
-
-
-def test_get_all_notes_success(db, test_user_id):
-    """Test getting all notes using a valid token."""
-    token = _refresh_token(db, test_user_id)
-    db._create_note(test_user_id, "Note 1", "Content 1")
-    db._create_note(test_user_id, "Note 2", "Content 2")
-
-    notes = db.get_all_notes(token)
-    assert isinstance(notes, list)
-    assert len(notes) >= 2
-    assert all(isinstance(note, Note) for note in notes)
-
-
-def test_get_all_notes_invalid_token(db):
-    """Test getting all notes using an invalid token."""
-    notes = db.get_all_notes("invalid_token")
-    assert notes is DatabaseManager.INVALID_TOKEN
-
-
-def test_get_all_notes_expired_token(db, test_user_id):
-    """Test getting all notes using an expired token."""
-    token_value = "expired_token"
-    expiration = current_timestamp_millis() - 1000
-
-    db.cursor.execute(
-        """INSERT OR REPLACE INTO Tokens (user_id, value, expiration)
-        VALUES (?, ?, ?)""",
-        (test_user_id, token_value, expiration)
-    )
-    db.conn.commit()
-    notes = db.get_all_notes(token_value)
-    assert notes is DatabaseManager.TOKEN_EXPIRED
-
-
-def test_get_all_notes_error(db, test_user_id):
-    """Test the _get_all_notes method handles errors correctly"""
-    with patch.object(db, 'cursor', create=True) as mock_cursor:
-        mock_cursor.execute.side_effect = sqlite3.Error("Simulated error")
-        result = db._get_all_notes(test_user_id)
-    assert result == []
-
-
-def test_get_all_notes_search_query(db, test_user_id):
-    """Test getting all notes for a user with a search query."""
-    db._create_note(test_user_id, "Qwerty 1", "Content 1")
-    db._create_note(test_user_id, "Qwerty 2", "Content 2")
-    db._create_note(test_user_id, "Zxcvb 1", "Content 3")
-
-    notes = db._get_all_notes(test_user_id, search_query="Qwerty")
-    assert len(notes) == 2
-    assert all(isinstance(note, Note) for note in notes)
-
-    notes = db._get_all_notes(test_user_id, search_query="Zxcvb")
-    assert len(notes) == 1
-    assert notes[0].title == "Zxcvb 1"
-
-
-def test_get_all_notes_search_query_empty_result(db, test_user_id):
-    """Test getting all notes with a search query that returns no results."""
-    db._create_note(test_user_id, "Note 1", "Content 1")
-    db._create_note(test_user_id, "Note 2", "Content 2")
-
-    notes = db._get_all_notes(test_user_id, search_query="NonExistent")
-    assert len(notes) == 0
-
-
-def test_get_all_notes_search_query_blank(db, test_user_id):
-    """Test getting all notes when the search query is blank/empty."""
-    db._create_note(test_user_id, "Note 1", "Content 1")
-    db._create_note(test_user_id, "Note 2", "Content 2")
-
-    notes = db._get_all_notes(test_user_id, search_query="   ")
-    assert len(notes) >= 2
-
-
-def test_get_all_notes_search_query_valid_token(db, test_user_id):
-    """Test getting all notes with a search query and a valid token."""
-    token = _refresh_token(db, test_user_id)
-    db._create_note(test_user_id, "Wasd 1", "Content 1")
-    db._create_note(test_user_id, "Wasd 2", "Content 2")
-    db._create_note(test_user_id, "Iop 1", "Content 3")
-
-    notes = db.get_all_notes(token, search_query="Wasd")
-    assert len(notes) == 2
-    assert all(isinstance(note, Note) for note in notes)
-
-    notes = db.get_all_notes(token, search_query="Iop")
-    assert len(notes) == 1
-    assert notes[0].title == "Iop 1"
->>>>>>> 4a44b327
+    assert user_data is DatabaseManager.USER_ALREADY_EXISTS